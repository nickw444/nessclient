import asyncio
import datetime
import logging
from asyncio import sleep
from typing import Callable, Dict

from justbackoff import Backoff

<<<<<<< HEAD
from .event import PanelVersionUpdate
=======
>>>>>>> 3ccb4a74
from .alarm import ArmingState, Alarm, ArmingMode, PanelInfo
from .connection import Connection, IP232Connection, Serial232Connection
from .event import BaseEvent, DecodeOptions, StatusUpdate, PanelVersionUpdate
from .packet import CommandType, Packet

_LOGGER = logging.getLogger(__name__)


class Client:
    """
    :param update_interval: Frequency (in seconds) to trigger a full state
        refresh
    :param infer_arming_state: Infer the `DISARMED` arming state only via
        system status events. This works around a bug with some panels
        (`<v5.8`) which emit `update.status = []` when they are armed.
    """

    def __init__(
        self,
        connection: Connection | None = None,
        host: str | None = None,
        port: int | None = None,
        serial_tty: str | None = None,
        update_interval: int = 60,
        infer_arming_state: bool = False,
        alarm: Alarm | None = None,
        decode_options: DecodeOptions | None = None,
    ):
        if connection is None:
            if host is not None and port is not None:
                connection = IP232Connection(host=host, port=port)
            elif serial_tty is not None:
                connection = Serial232Connection(tty_path=serial_tty)
            else:
                raise ValueError(
                    "Must provide host+port or serial_tty or connection object"
                )

        if alarm is None:
            alarm = Alarm(infer_arming_state=infer_arming_state)

        self.alarm = alarm
        self._decode_options = decode_options
        self._on_event_received: Callable[[BaseEvent], None] | None = None
        self._connection = connection
        self._closed = False
        self._backoff = Backoff()
        self._connect_lock = asyncio.Lock()
        self._last_recv: datetime.datetime | None = None
        self._update_interval = update_interval
        # Track pending USER_INTERFACE status request futures keyed by request id
        # Only a single Future is retained per request id; concurrent waiters share it.
        self._pending_ui_requests: Dict[int, asyncio.Future[StatusUpdate]] = {}
        self._pending_ui_lock = asyncio.Lock()

    async def arm_away(self, code: str | None = None) -> None:
        command = "A{}E".format(code if code else "")
        return await self.send_command(command)

    async def arm_home(self, code: str | None = None) -> None:
        command = "H{}E".format(code if code else "")
        return await self.send_command(command)

    async def disarm(self, code: str) -> None:
        command = "{}E".format(code)
        return await self.send_command(command)

    async def panic(self, code: str) -> None:
        command = "*{}#".format(code)
        return await self.send_command(command)

    async def aux(self, output_id: int, state: bool = True) -> None:
        command = "{}{}{}".format(output_id, output_id, "*" if state else "#")
        return await self.send_command(command)

    async def get_panel_info(self) -> PanelInfo:
        """Fetch and return panel information (model and version)."""
        # Return panel info if we already know it.
        if self.alarm.panel_info is not None:
            return self.alarm.panel_info

        resp = await self.send_command_and_wait("S17")
        if isinstance(resp, PanelVersionUpdate):
            # The event dispatcher will also dispatch the event to the alarm
            # entity which will handle the PanelVersionUpdate internally to set
            # the panel_info property.
            return PanelInfo(model=resp.model, version=resp.version)

        raise RuntimeError(f"Unexpected response to S17: {resp}")

    async def update(self) -> None:
        """Force update of alarm status and zones"""
        _LOGGER.debug("Requesting state update from server (S00, S20, S14)")
        await asyncio.gather(
            # List unsealed Zones 1-16
            self.send_command("S00"),
            # List unsealed Zones 17-32
            # Note: Request this for all panels. Many panels can exceed 16 zones
            # via expansion modules, but the ASCII protocol does not provide a
            # reliable way to detect expansion presence. Panels tested tolerate
            # S20 when only 8/16 zones are configured and simply return an empty
            # set for zones 17–32. The extra status request is negligible
            # overhead and guarantees we observe zones 17–32 whenever they exist.
            self.send_command("S20"),
            # Arming status update
            self.send_command("S14"),
        )

    async def _connect(self) -> None:
        async with self._connect_lock:
            if self._should_reconnect():
                _LOGGER.debug("Closing stale connection and reconnecting")
                await self._connection.close()

            while not self._connection.connected:
                _LOGGER.debug("Attempting to connect")
                try:
                    await self._connection.connect()
                except (ConnectionRefusedError, OSError) as e:
                    _LOGGER.warning("Failed to connect: %s", e)
                    await sleep(self._backoff.duration())

                self._last_recv = datetime.datetime.now()

            self._backoff.reset()

    async def send_command(self, command: str) -> None:
        packet = Packet(
            address=0x00,
            seq=0x00,
            command=CommandType.USER_INTERFACE,
            data=command,
            timestamp=None,
        )
        await self._connect()
        payload = packet.encode() + "\r\n"
        _LOGGER.debug("Sending payload: %s", repr(payload))
        return await self._connection.write(payload.encode("ascii"))

    async def send_command_and_wait(
        self, command: str, timeout: float | None = 5.0
    ) -> StatusUpdate:
        """Send a command and await a matching USER_INTERFACE response.

        - Requires the command to be a status request (SXX). If not, raises a
          ValueError because those commands do not elicit a status response.
        - Resolves when a matching USER_INTERFACE response arrives, else times out.
        """
        waiter_req_id: int | None = None
        try:
            if len(command) >= 3 and command[0].upper() == "S":
                waiter_req_id = int(command[1:3], 16)
        except Exception:
            waiter_req_id = None

        if waiter_req_id is None:
            raise ValueError(f"Command does not expect a status response: '{command}'")

        loop = asyncio.get_running_loop()
        async with self._pending_ui_lock:
            existing = self._pending_ui_requests.get(waiter_req_id)
            if existing is None or existing.done():
                fut: asyncio.Future[StatusUpdate] = loop.create_future()
                self._pending_ui_requests[waiter_req_id] = fut
            else:
                fut = existing

        try:
            await self.send_command(command)
            return await asyncio.wait_for(fut, timeout=timeout)
        finally:
            # Do not clear mapping here; dispatcher pops the future on resolution.
            pass

    async def _recv_loop(self) -> None:
        while not self._closed:
            await self._connect()

            while True:
                data = await self._connection.read()
                if data is None:
                    _LOGGER.debug("Received None data from connection.read()")
                    break

                self._last_recv = datetime.datetime.now()
                try:
                    decoded_data = data.decode("utf-8").strip()
                except UnicodeDecodeError:
                    _LOGGER.warning("Failed to decode data", exc_info=True)
                    continue

                _LOGGER.debug("Decoding data: '%s'", decoded_data)
                if len(decoded_data) > 0:
                    try:
                        pkt = Packet.decode(decoded_data)
                        event = BaseEvent.decode(pkt, self._decode_options)
                    except Exception:
                        _LOGGER.warning("Failed to decode packet", exc_info=True)
                        continue

                    self._dispatch_event(event, pkt)

    def _should_reconnect(self) -> bool:
        now = datetime.datetime.now()
        return self._last_recv is not None and self._last_recv < now - datetime.timedelta(
            seconds=self._update_interval + 30
        )

    def _dispatch_event(self, event: BaseEvent, pkt: Packet) -> None:
        """Internal dispatcher for decoded events.

        - Completes any pending USER_INTERFACE status request futures.
        - Invokes the user callback and updates the Alarm.
        """
        # Resolve pending status requests if applicable
        if isinstance(event, StatusUpdate):
            req_id = int(event.request_id.value)
            ev: StatusUpdate = event

            if self._pending_ui_requests.get(req_id):

                async def _resolve() -> None:
                    fut: asyncio.Future[StatusUpdate] | None = None
                    async with self._pending_ui_lock:
                        fut = self._pending_ui_requests.pop(req_id, None)
                    if fut is not None and not fut.done():
                        try:
                            fut.set_result(ev)
                        except Exception:
                            pass

                asyncio.create_task(_resolve())

        if self._on_event_received is not None:
            try:
                self._on_event_received(event)
            except Exception:
                _LOGGER.warning("on_event_received callback raised", exc_info=True)

        self.alarm.handle_event(event)

    async def _update_loop(self) -> None:
        """Schedule a state update to keep the connection alive"""
        await asyncio.sleep(self._update_interval)
        while not self._closed:
            await self.update()
            await asyncio.sleep(self._update_interval)

    async def keepalive(self) -> None:
        await asyncio.gather(
            self._recv_loop(),
            self._update_loop(),
        )

    async def close(self) -> None:
        self._closed = True
        await self._connection.close()

    def on_state_change(
        self, f: Callable[[ArmingState, ArmingMode | None], None]
    ) -> Callable[[ArmingState, ArmingMode | None], None]:
        self.alarm.on_state_change(f)
        return f

    def on_zone_change(
        self, f: Callable[[int, bool], None]
    ) -> Callable[[int, bool], None]:
        self.alarm.on_zone_change(f)
        return f

    def on_event_received(
        self, f: Callable[[BaseEvent], None]
    ) -> Callable[[BaseEvent], None]:
        self._on_event_received = f
        return f<|MERGE_RESOLUTION|>--- conflicted
+++ resolved
@@ -6,10 +6,6 @@
 
 from justbackoff import Backoff
 
-<<<<<<< HEAD
-from .event import PanelVersionUpdate
-=======
->>>>>>> 3ccb4a74
 from .alarm import ArmingState, Alarm, ArmingMode, PanelInfo
 from .connection import Connection, IP232Connection, Serial232Connection
 from .event import BaseEvent, DecodeOptions, StatusUpdate, PanelVersionUpdate
